--- conflicted
+++ resolved
@@ -357,7 +357,6 @@
     assert errors.first.values_at('data_pointer', 'schema_pointer') == ['/x/abc', '/properties/x/additionalProperties']
   end
 
-<<<<<<< HEAD
   def test_it_raises_for_invalid_file_uris
     assert_raises(JSONSchemer::InvalidFileURI) { JSONSchemer.schema('/path') }
     assert_raises(JSONSchemer::InvalidFileURI) { JSONSchemer.schema('file://host/path') }
@@ -369,7 +368,8 @@
     assert schema.validate({ 'a' => 'abc' }).first.fetch('type') == 'allOf'
     assert schema.validate({ 'id' => 1, 'a' => 1 }).first.fetch('type') == 'string'
     assert schema.valid?({ 'id' => 1, 'a' => 'abc' })
-=======
+  end
+
   def test_cached_ref_resolver
     schema = {
       'properties' => {
@@ -391,7 +391,6 @@
     assert JSONSchemer.schema(schema, :ref_resolver => JSONSchemer::CachedRefResolver.new(&ref_resolver)).valid?(data)
     assert counts['http://example.com/1'] == 1
     assert counts['http://example.com/2'] == 1
->>>>>>> b2394201
   end
 
   {
